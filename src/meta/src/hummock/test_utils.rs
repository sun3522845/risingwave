--- conflicted
+++ resolved
@@ -168,12 +168,10 @@
             .await
             .unwrap(),
     );
-<<<<<<< HEAD
-=======
+
 
     let compactor_manager = Arc::new(CompactorManager::new());
 
->>>>>>> c9bc4c69
     let hummock_manager = Arc::new(
         HummockManager::new(
             env.clone(),
