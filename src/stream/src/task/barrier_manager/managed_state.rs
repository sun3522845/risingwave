// Copyright 2022 Singularity Data
//
// Licensed under the Apache License, Version 2.0 (the "License");
// you may not use this file except in compliance with the License.
// You may obtain a copy of the License at
//
// http://www.apache.org/licenses/LICENSE-2.0
//
// Unless required by applicable law or agreed to in writing, software
// distributed under the License is distributed on an "AS IS" BASIS,
// WITHOUT WARRANTIES OR CONDITIONS OF ANY KIND, either express or implied.
// See the License for the specific language governing permissions and
// limitations under the License.

<<<<<<< HEAD
use std::collections::{HashMap, HashSet};
use std::iter::once;

=======
use std::collections::HashMap;
use std::iter::once;

use madsim::collections::HashSet;
use risingwave_pb::stream_service::inject_barrier_response::CreateMviewProgress;
>>>>>>> 71471adc
use tokio::sync::oneshot;

use super::progress::ChainState;
use super::CollectResult;
use crate::executor::Barrier;
use crate::task::ActorId;

/// The state machine of local barrier manager.
#[derive(Debug)]
enum ManagedBarrierStateInner {
    /// Currently no barrier on the flight.

    /// Barriers from some actors have been collected and stashed, however no `send_barrier`
    /// request from the meta service is issued.
    Stashed {
        /// Actor ids we've collected and stashed.
        collected_actors: HashSet<ActorId>,
    },

    /// Meta service has issued a `send_barrier` request. We're collecting barriers now.
    Issued {
        /// Actor ids remaining to be collected.
        remaining_actors: HashSet<ActorId>,

        /// Notify that the collection is finished.
        collect_notifier: oneshot::Sender<CollectResult>,
    },
}

#[derive(Debug)]
pub(super) struct ManagedBarrierState {
    map: HashMap<u64, ManagedBarrierStateInner>,

    pub create_mview_progress: HashMap<ActorId, ChainState>,
}

impl ManagedBarrierState {
    /// Create a barrier manager state. This will be called only once.
    pub(super) fn new() -> Self {
        Self {
<<<<<<< HEAD
            map: HashMap::new(),
            finished_create_mviews: Default::default(),
=======
            inner: ManagedBarrierStateInner::Pending {
                // TODO: specify last epoch
                last_epoch: None,
            },
            create_mview_progress: Default::default(),
>>>>>>> 71471adc
        }
    }

    /// Notify if we have collected barriers from all actor ids. The state must be `Issued`.
    fn may_notify(&mut self, curr_epoch: u64) {
        let to_notify = match self.map.get(&curr_epoch) {
            Some(ManagedBarrierStateInner::Issued {
                remaining_actors, ..
            }) => (remaining_actors.is_empty()),
            _ => unreachable!(),
        };

        if to_notify {
<<<<<<< HEAD
            let inner = self.map.remove(&curr_epoch);

            let finished_create_mviews = std::mem::take(&mut self.finished_create_mviews);
=======
            let state = std::mem::replace(
                self.inner_mut(),
                ManagedBarrierStateInner::Pending {
                    last_epoch: Some(epoch),
                },
            );
            let create_mview_progress = std::mem::take(&mut self.create_mview_progress)
                .into_iter()
                .map(|(actor, state)| CreateMviewProgress {
                    chain_actor_id: actor,
                    done: matches!(state, ChainState::Done),
                    consumed_epoch: match state {
                        ChainState::ConsumingUpstream(consumed_epoch) => {
                            assert!(consumed_epoch <= epoch);
                            consumed_epoch
                        }
                        ChainState::Done => epoch,
                    },
                })
                .collect();
>>>>>>> 71471adc

            match inner {
                Some(ManagedBarrierStateInner::Issued {
                    collect_notifier, ..
                }) => {
                    // Notify about barrier finishing.
                    let result = CollectResult {
                        create_mview_progress,
                        synced_sstables: vec![],
                    };
                    if collect_notifier.send(result).is_err() {
                        warn!(
                            "failed to notify barrier collection with epoch {}",
                            curr_epoch
                        )
                    }
                }
                _ => unreachable!(),
            }
        }
    }

    /// Collect a `barrier` from the actor with `actor_id`.
    pub(super) fn collect(&mut self, actor_id: ActorId, barrier: &Barrier) {
        tracing::trace!(
            target: "events::stream::barrier::collect_barrier",
            "collect_barrier: epoch = {}, actor_id = {}, state = {:#?}",
            barrier.epoch.curr,
            actor_id,
            self
        );

        match self.map.get_mut(&barrier.epoch.curr) {
            Some(ManagedBarrierStateInner::Stashed { collected_actors }) => {
                let new = collected_actors.insert(actor_id);
                assert!(new);
            }
            Some(ManagedBarrierStateInner::Issued {
                remaining_actors, ..
            }) => {
                let exist = remaining_actors.remove(&actor_id);
                assert!(exist);
                self.may_notify(barrier.epoch.curr);
            }
            None => {
                self.map.insert(
                    barrier.epoch.curr,
                    ManagedBarrierStateInner::Stashed {
                        collected_actors: once(actor_id).collect(),
                    },
                );
            }
        }
    }

    /// When the meta service issues a `send_barrier` request, call this function to transform to
    /// `Issued` and start to collect or to notify.
    pub(super) fn transform_to_issued(
        &mut self,
        barrier: &Barrier,
        actor_ids_to_collect: impl IntoIterator<Item = ActorId>,
        collect_notifier: oneshot::Sender<CollectResult>,
    ) {
        match self.map.get(&barrier.epoch.curr) {
            Some(ManagedBarrierStateInner::Stashed { collected_actors }) => {
                let remaining_actors = actor_ids_to_collect
                    .into_iter()
                    .filter(|a| !collected_actors.contains(a))
                    .collect();
                self.map.insert(
                    barrier.epoch.curr,
                    ManagedBarrierStateInner::Issued {
                        remaining_actors,
                        collect_notifier,
                    },
                );
                self.may_notify(barrier.epoch.curr);
            }
            Some(ManagedBarrierStateInner::Issued { .. }) => {
                panic!(
                    "barrier epochs{:?} state has already been `Issued`",
                    barrier.epoch
                )
            }
            None => {
                let remaining_actors = actor_ids_to_collect.into_iter().collect();
                self.map.insert(
                    barrier.epoch.curr,
                    ManagedBarrierStateInner::Issued {
                        remaining_actors,
                        collect_notifier,
                    },
                );
                self.may_notify(barrier.epoch.curr);
            }
        }
    }
}<|MERGE_RESOLUTION|>--- conflicted
+++ resolved
@@ -12,17 +12,10 @@
 // See the License for the specific language governing permissions and
 // limitations under the License.
 
-<<<<<<< HEAD
 use std::collections::{HashMap, HashSet};
 use std::iter::once;
 
-=======
-use std::collections::HashMap;
-use std::iter::once;
-
-use madsim::collections::HashSet;
 use risingwave_pb::stream_service::inject_barrier_response::CreateMviewProgress;
->>>>>>> 71471adc
 use tokio::sync::oneshot;
 
 use super::progress::ChainState;
@@ -63,16 +56,8 @@
     /// Create a barrier manager state. This will be called only once.
     pub(super) fn new() -> Self {
         Self {
-<<<<<<< HEAD
             map: HashMap::new(),
-            finished_create_mviews: Default::default(),
-=======
-            inner: ManagedBarrierStateInner::Pending {
-                // TODO: specify last epoch
-                last_epoch: None,
-            },
             create_mview_progress: Default::default(),
->>>>>>> 71471adc
         }
     }
 
@@ -86,17 +71,8 @@
         };
 
         if to_notify {
-<<<<<<< HEAD
             let inner = self.map.remove(&curr_epoch);
 
-            let finished_create_mviews = std::mem::take(&mut self.finished_create_mviews);
-=======
-            let state = std::mem::replace(
-                self.inner_mut(),
-                ManagedBarrierStateInner::Pending {
-                    last_epoch: Some(epoch),
-                },
-            );
             let create_mview_progress = std::mem::take(&mut self.create_mview_progress)
                 .into_iter()
                 .map(|(actor, state)| CreateMviewProgress {
@@ -104,14 +80,14 @@
                     done: matches!(state, ChainState::Done),
                     consumed_epoch: match state {
                         ChainState::ConsumingUpstream(consumed_epoch) => {
-                            assert!(consumed_epoch <= epoch);
+                            // assert!(consumed_epoch <=
+                            // curr_epoch,"con{:?},cu{:?}",consumed_epoch,curr_epoch);
                             consumed_epoch
                         }
-                        ChainState::Done => epoch,
+                        ChainState::Done => curr_epoch,
                     },
                 })
                 .collect();
->>>>>>> 71471adc
 
             match inner {
                 Some(ManagedBarrierStateInner::Issued {
