--- conflicted
+++ resolved
@@ -96,13 +96,14 @@
         #[source]
         BoxedError,
     ),
-<<<<<<< HEAD
     #[error("Object store error: {0:?}")]
     ObjectStoreError(
-=======
+        #[backtrace]
+        #[source]
+        BoxedError,
+    ),
     #[error("Expr error: {0:?}")]
     ExprError(
->>>>>>> 46d8875e
         #[backtrace]
         #[source]
         BoxedError,
